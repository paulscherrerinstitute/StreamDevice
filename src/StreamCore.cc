/*************************************************************************
* This is the core of StreamDevice.
* Please see ../docs/ for detailed documentation.
*
* (C) 1999,2005 Dirk Zimoch (dirk.zimoch@psi.ch)
*
* This file is part of StreamDevice.
*
* StreamDevice is free software: You can redistribute it and/or modify
* it under the terms of the GNU Lesser General Public License as published
* by the Free Software Foundation, either version 3 of the License, or
* (at your option) any later version.
*
* StreamDevice is distributed in the hope that it will be useful,
* but WITHOUT ANY WARRANTY; without even the implied warranty of
* MERCHANTABILITY or FITNESS FOR A PARTICULAR PURPOSE. See the
* GNU Lesser General Public License for more details.
*
* You should have received a copy of the GNU Lesser General Public License
* along with StreamDevice. If not, see https://www.gnu.org/licenses/.
*************************************************************************/

#include "StreamCore.h"
#include "StreamError.h"
#include <ctype.h>
#include <stdlib.h>

#define Z PRINTF_SIZE_T_PREFIX

/// debug functions /////////////////////////////////////////////

char* StreamCore::
printCommands(StreamBuffer& buffer, const char* c)
{
    unsigned long timeout;
    unsigned long eventnumber;
    while (1)
    {
        switch (*c++)
        {
            case end:
                return buffer();
            case in:
                buffer.append("    in \"");
                c = StreamProtocolParser::printString(buffer, c);
                buffer.append("\";\n");
                break;
            case out:
                buffer.append("    out \"");
                c = StreamProtocolParser::printString(buffer, c);
                buffer.append("\";\n");
                break;
            case wait:
                timeout = extract<unsigned long>(c);
                buffer.print("    wait %ld; # ms\n", timeout);
                break;
            case event:
                eventnumber = extract<unsigned long>(c);
                timeout = extract<unsigned long>(c);
                buffer.print("    event(%ld) %ld; # ms\n", eventnumber, timeout);
                break;
            case exec:
                buffer.append("    exec \"");
                c = StreamProtocolParser::printString(buffer, c);
                buffer.append("\";\n");
                break;
            case connect:
                timeout = extract<unsigned long>(c);
                buffer.print("    connect %ld; # ms\n", timeout);
                break;
            case disconnect:
                buffer.append("    disconnect;\n");
                break;
            default:
                buffer.append(ansiEscape(ANSI_RED_BOLD)).append("GARBAGE: ");
                c = StreamProtocolParser::printString(buffer, c-1);
                buffer.append(ansiEscape(ANSI_RESET)).append("\n");
        }
    }
}

void StreamCore::
printProtocol(FILE* file)
{
    StreamBuffer buffer;
    fprintf(file, "%s {\n", protocolname());
    fprintf(file, "  extraInput    = %s;\n",
      (flags & IgnoreExtraInput) ? "ignore" : "error");
    fprintf(file, "  lockTimeout   = %ld; # ms\n", lockTimeout);
    fprintf(file, "  readTimeout   = %ld; # ms\n", readTimeout);
    fprintf(file, "  replyTimeout  = %ld; # ms\n", replyTimeout);
    fprintf(file, "  writeTimeout  = %ld; # ms\n", writeTimeout);
    fprintf(file, "  pollPeriod    = %ld; # ms\n", pollPeriod);
    fprintf(file, "  maxInput      = %ld; # bytes\n", maxInput);
    StreamProtocolParser::printString(buffer.clear(), inTerminator());
    fprintf(file, "  inTerminator  = \"%s\";\n", buffer());
        StreamProtocolParser::printString(buffer.clear(), outTerminator());
    fprintf(file, "  outTerminator = \"%s\";\n", buffer());
        StreamProtocolParser::printString(buffer.clear(), separator());
    fprintf(file, "  separator     = \"%s\";\n", buffer());
    if (onInit)
        fprintf(file, "  @Init {\n%s  }\n",
        printCommands(buffer.clear(), onInit()));
    if (onReplyTimeout)
        fprintf(file, "  @ReplyTimeout {\n%s  }\n",
        printCommands(buffer.clear(), onReplyTimeout()));
    if (onReadTimeout)
        fprintf(file, "  @ReadTimeout {\n%s  }\n",
        printCommands(buffer.clear(), onReadTimeout()));
    if (onWriteTimeout)
        fprintf(file, "  @WriteTimeout {\n%s  }\n",
        printCommands(buffer.clear(), onWriteTimeout()));
    if (onMismatch)
        fprintf(file, "  @Mismatch {\n%s  }\n",
        printCommands(buffer.clear(), onMismatch()));
    fprintf(file, "\n%s}\n",
        printCommands(buffer.clear(), commands()));
}

///////////////////////////////////////////////////////////////////////////

StreamCore* StreamCore::first = NULL;

StreamCore::
StreamCore() : activeCommand(end)
{
    businterface = NULL;
    flags = None;
    next = NULL;
    unparsedInput = false;
    // add myself to list of streams
    StreamCore** pstream;
    for (pstream = &first; *pstream; pstream = &(*pstream)->next);
    *pstream = this;
}

StreamCore::
~StreamCore()
{
    debug("~StreamCore(%s) %p\n", name(), (void*)this);
    releaseBus();
    // remove myself from list of all streams
    StreamCore** pstream;
    for (pstream = &first; *pstream; pstream = &(*pstream)->next)
    {
        if (*pstream == this)
        {
            *pstream = next;
            break;
        }
    }
}

bool StreamCore::
attachBus(const char* busname, int addr, const char* param)
{
    releaseBus();
    businterface = StreamBusInterface::find(this, busname, addr, param);
    if (!businterface)
    {
        error("Cannot find a bus named '%s' for '%s'\n",
            busname, name());
        return false;
    }
    debug("StreamCore::attachBus(busname=\"%s\", addr=%i, param=\"%s\") businterface=%p\n",
        busname, addr, param, (void*)businterface);
    return true;
}

void StreamCore::
releaseBus()
{
    if (businterface)
    {
        if (flags & BusOwner)
        {
            busUnlock();
        }
        busRelease();
        businterface = NULL;
    }
}

// Parse the protocol

bool StreamCore::
parse(const char* filename, const char* _protocolname)
{
    protocolname = _protocolname;
    // extract substitutions from protocolname "name ( sub1, sub2 ) "
    ssize_t i = protocolname.find('(');
    if (i < 0) i = 0;
    while (protocolname[i-1] == ' ')
        protocolname.remove(--i, 1);
    if (protocolname[i] == '(')
    {
        while (i < (ssize_t)protocolname.length())
        {
            if (protocolname[i-1] == ' ')
                protocolname.remove(--i, 1); // remove trailing space
            protocolname[i] = '\0'; // replace initial '(' and separating ',' with '\0'
            if (protocolname[i+1] == ' ')
                protocolname.remove(i+1, 1); // remove leading space
            int brackets = 0;
            do {
                i++;
                i += strcspn(protocolname(i), ",()\\");
                char c = protocolname[i];
                if (c == '(') brackets++;
                else if (c == ')') brackets--;
                else if (c == ',' && brackets <= 0) break;
                else if (c == '\\') {
                    if (protocolname[i+1] == '\\') i++; // keep '\\'
                    else protocolname.remove(i, 1); // else skip over next char
                }
            } while (i < (ssize_t)protocolname.length());
        }
        // should have closing parentheses
        if (protocolname[-1] != ')')
        {
            error("Missing ')' after substitutions '%s'\n", _protocolname);
            return false;
        }
        protocolname.truncate(-1); // remove ')'
        if (protocolname[-1] == ' ')
            protocolname.truncate(-1); // remove trailing space
        debug("StreamCore::parse \"%s\" -> \"%s\"\n", _protocolname, protocolname.expand()());
    }
    StreamProtocolParser::Protocol* protocol;
    protocol = StreamProtocolParser::getProtocol(filename, protocolname);
    if (!protocol)
    {
        error("while reading protocol '%s' for '%s'\n", protocolname(), name());
        return false;
    }
    if (!compile(protocol))
    {
        delete protocol;
        error("while compiling protocol '%s' for '%s'\n", _protocolname, name());
        return false;
    }
    delete protocol;
    return true;
}

bool StreamCore::
compile(StreamProtocolParser::Protocol* protocol)
{
    const char* extraInputNames [] = {"error", "ignore", NULL};

    // default values for protocol variables
    flags &= ~IgnoreExtraInput;
    lockTimeout = 5000;
    readTimeout = 100;
    replyTimeout = 1000;
    writeTimeout = 100;
    maxInput = 0;
    pollPeriod = 1000;
    inTerminatorDefined = false;
    outTerminatorDefined = false;

    unsigned short ignoreExtraInput = false;
    if (!protocol->getEnumVariable("extrainput", ignoreExtraInput,
        extraInputNames))
        return false;

    if (ignoreExtraInput) flags |= IgnoreExtraInput;

    if (!(protocol->getNumberVariable("locktimeout", lockTimeout) &&
        protocol->getNumberVariable("readtimeout", readTimeout) &&
        protocol->getNumberVariable("replytimeout", replyTimeout) &&
        protocol->getNumberVariable("writetimeout", writeTimeout) &&
        protocol->getNumberVariable("maxinput", maxInput) &&
        // use replyTimeout as default for pollPeriod
        protocol->getNumberVariable("replytimeout", pollPeriod) &&
        protocol->getNumberVariable("pollperiod", pollPeriod)))
        return false;

    if (!(protocol->getStringVariable("interminator", inTerminator, &inTerminatorDefined) &&
        protocol->getStringVariable("outterminator", outTerminator, &outTerminatorDefined) &&
        (inTerminatorDefined ||
            protocol->getStringVariable("terminator", inTerminator, &inTerminatorDefined)) &&
        (outTerminatorDefined ||
            protocol->getStringVariable("terminator", outTerminator, &outTerminatorDefined)) &&
        protocol->getStringVariable("separator", separator)))
        return false;

    if (!(protocol->getCommands(NULL, commands, this) &&
        protocol->getCommands("@init", onInit, this) &&
        protocol->getCommands("@writetimeout", onWriteTimeout, this) &&
        protocol->getCommands("@replytimeout", onReplyTimeout, this) &&
        protocol->getCommands("@readtimeout", onReadTimeout, this) &&
        protocol->getCommands("@mismatch", onMismatch, this)))
        return false;

    return protocol->checkUnused();
}

bool StreamCore::
compileCommand(StreamProtocolParser::Protocol* protocol,
    StreamBuffer& buffer, const char* command, const char*& args)
{
    unsigned long timeout = 0;

    if (strcmp(command, "in") == 0)
    {
        buffer.append(in);
        if (!protocol->compileString(buffer, args,
            ScanFormat, this))
        {
            return false;
        }
        buffer.append(StreamProtocolParser::eos);
        return true;
    }
    if (strcmp(command, "out") == 0)
    {
        buffer.append(out);
        if (!protocol->compileString(buffer, args,
            PrintFormat, this))
        {
            return false;
        }
        buffer.append(StreamProtocolParser::eos);
        return true;
    }
    if (strcmp(command, "wait") == 0)
    {
        buffer.append(wait);
        if (!protocol->compileNumber(timeout, args))
        {
            return false;
        }
        buffer.append(&timeout, sizeof(timeout));
        return true;
    }
    if (strcmp(command, "event") == 0)
    {
        if (!busSupportsEvent())
        {
            error(getLineNumber(command), protocol->filename(),
                    "Events not supported by businterface.\n");
            return false;
        }
        unsigned long eventmask = 0xffffffff;
        buffer.append(event);
        if (*args == '(')
        {
            if (!protocol->compileNumber(eventmask, ++args))
            {
                return false;
            }
            if (*args != ')')
            {
                error(getLineNumber(command), protocol->filename(),
                    "Expect ')' instead of: '%s'\n", args);
                return false;
            }
            args++;
            while (isspace(*args)) args++;
        }
        buffer.append(&eventmask, sizeof(eventmask));
        if (*args)
        {
            if (!protocol->compileNumber(timeout, args))
            {
                return false;
            }
        }
        buffer.append(&timeout, sizeof(timeout));
        return true;
    }
    if (strcmp(command, "exec") == 0)
    {
        buffer.append(exec);
        if (!protocol->compileString(buffer, args,
            PrintFormat, this))
        {
            return false;
        }
        buffer.append(StreamProtocolParser::eos);
        return true;
    }
    if (strcmp(command, "connect") == 0)
    {
        buffer.append(connect);
        if (!protocol->compileNumber(timeout, args))
        {
            return false;
        }
        buffer.append(&timeout, sizeof(timeout));
        return true;
    }
    if (strcmp(command, "disconnect") == 0)
    {
        buffer.append(disconnect);
        return true;
    }

    error(getLineNumber(command), protocol->filename(),
        "Unknown command name '%s'\n", command);
    return false;
}

// Run the protocol

// Input and events may come asynchonously from the bus driver
// Especially in the sequence 'out "request"; in "reply";' the
// reply can come before the 'in' command has actually started.
// For asyncronous protocols, input can come at any time.
// Thus, we must always accept input and event while the protocol
// is running or when asyncronous mode is active.
// Early input and event must be buffered until 'in' or 'event'
// start. An 'out' command must discard any early input to avoid
// problems with late input from aborted protocols.
// Async mode ends on Abort or Error or if another command comes
// after the asynchronous 'in' command.
// Input can be discarded when it is not accepted any more, i.e.
// at the end of syncronous protocols and when an asynchronous
// mode ends (but not when 'in'-only protocol finishes normally).


bool StreamCore::
startProtocol(StartMode startMode)
{
    MutexLock lock(this);
    debug("StreamCore::startProtocol(%s, startMode=%s)\n",
        name(), toStr(startMode));
    if (!businterface)
    {
        error("%s: No businterface attached\n", name());
        return false;
    }
    flags &= ~ClearOnStart;
    switch (startMode)
    {
        case StartInit:
            if (!onInit) return false;
            flags |= InitRun;
            commandIndex = onInit();
            break;
        case StartAsync:
            if (!busSupportsAsyncRead())
            {
                error("%s: Businterface does not support async mode\n", name());
                return false;
            }
            flags |= AsyncMode;
        case StartNormal:
            if (!commands) return false;
            commandIndex = commands();
            break;
    }
    StreamBuffer buffer;
    runningHandler = Success;
    protocolStartHook();
    return evalCommand();
}

void StreamCore::
finishProtocol(ProtocolResult status)
{
    debug("StreamCore::finishProtocol(%s, %s) %sbus owner\n",
        name(), toStr(status), flags & BusOwner ? "" : "not ");

    if (status == Success && flags & BusPending)
    {
        error("StreamCore::finishProtocol(%s, %s): Still waiting for %s%s%s\n",
            name(), toStr(status),
            flags & LockPending ? "lockSuccess() " : "",
            flags & WritePending ? "writeSuccess() " : "",
            flags & WaitPending ? "timerCallback()" : "");
        status = Fault;
    }
    activeCommand = end;

////    flags &= ~(AcceptInput|AcceptEvent);
    if (runningHandler || flags & InitRun)
    {
        // get original error status
        if (status == Success) status = runningHandler;
    }
    else
    {
        // save original error status
        runningHandler = status;
        // look for error handler
        char* handler;
        switch (status)
        {
            case Success:
                handler = NULL;
                break;
            case WriteTimeout:
                handler = onWriteTimeout();
                break;
            case ReplyTimeout:
                handler = onReplyTimeout();
                break;
            case ReadTimeout:
                handler = onReadTimeout();
                break;
            case ScanError:
                handler = onMismatch();
                /* reparse old input if first command in handler is 'in' */
                if (*handler == in)
                {
                    debug("reparsing input \"%s\"\n",
                        inputLine.expand()());
                    commandIndex = handler + 1;
                    if (matchInput())
                    {
                        evalCommand();
                        return;
                    }
                    handler = NULL;
                    break;
                }
                break;
            case Abort:
                flags |= Aborted;
            default:
                // get rid of all the rubbish whe might have collected
                unparsedInput = false;
                inputBuffer.clear();
                handler = NULL;
        }
        if (handler)
        {
            debug("starting exception handler\n");
            // execute handler
            commandIndex = handler;
            evalCommand();
            return;
        }
    }
    if (flags & BusOwner)
    {
        busUnlock();
        flags &= ~BusOwner;
    }
    busFinish();
    flags &= ~(AcceptInput|AcceptEvent);
    protocolFinishHook(status);
}

bool StreamCore::
evalCommand()
{
    if (flags & BusPending)
    {
        error("StreamCore::evalCommand(%s): Still waiting for %s%s%s",
            name(),
            flags & LockPending ? "lockSuccess() " : "",
            flags & WritePending ? "writeSuccess() " : "",
            flags & WaitPending ? "timerCallback()" : "");
        return false;
    }
    activeCommand = commandIndex[0];
    debug("StreamCore::evalCommand(%s): activeCommand = %s\n",
        name(), CommandsToStr(activeCommand));
    switch (*commandIndex++)
    {
        case out:
            //// flags &= ~(AcceptInput|AcceptEvent);
            return evalOut();
        case in:
            //// flags &= ~AcceptEvent;
            return evalIn();
        case wait:
            //// flags &= ~(AcceptInput|AcceptEvent);
            return evalWait();
        case event:
            //// flags &= ~AcceptInput;
            return evalEvent();
        case exec:
            return evalExec();
        case end:
            finishProtocol(Success);
            return true;
        case connect:
            return evalConnect();
        case disconnect:
            return evalDisconnect();
        default:
            error("INTERNAL ERROR (%s): illegal command code 0x%02x\n",
                name(), activeCommand);
            flags &= ~BusPending;
            finishProtocol(Fault);
            return false;
    }
}

// Handle 'out' command

bool StreamCore::
evalOut()
{
    // flush all unread input
    unparsedInput = false;
    inputBuffer.clear();
    if (!formatOutput())
    {
        finishProtocol(FormatError);
        return false;
    }
    outputLine.append(outTerminator);
    debug ("StreamCore::evalOut: outputLine = \"%s\"\n", outputLine.expand()());
    if (*commandIndex == in)  // prepare for early input
    {
        flags |= AcceptInput;
    }
    if (*commandIndex == event)  // prepare for early event
    {
        flags |= AcceptEvent;
    }
    if (!(flags & BusOwner))
    {
        debug ("StreamCore::evalOut(%s): lockRequest(%li)\n",
            name(), flags & InitRun ? 0 : lockTimeout);
        flags |= LockPending;
        if (!busLockRequest(flags & InitRun ? 0 : lockTimeout))
        {
            flags &= ~LockPending;
            debug ("StreamCore::evalOut(%s): lockRequest failed. Device is offline.\n",
                name());
            finishProtocol(Offline);
            return false;
        }
        return true;
    }
    flags |= WritePending;
    if (!busWriteRequest(outputLine(), outputLine.length(), writeTimeout))
    {
        return false;
    }
    return true;
}

bool StreamCore::
formatOutput()
{
    char command;
    const char* fieldName = NULL;
    const char* formatstring;
    size_t formatstringlen;

    outputLine.clear();
    while ((command = *commandIndex++) != StreamProtocolParser::eos)
    {
        switch (command)
        {
            case StreamProtocolParser::format_field:
            {
                debug("StreamCore::formatOutput(%s): StreamProtocolParser::redirect_format\n",
                    name());
                // code layout:
                // field <eos> addrlen AddressStructure formatstring <eos> StreamFormat [info]
                fieldName = commandIndex;
                commandIndex += strlen(commandIndex)+1;
                unsigned short addrlen = extract<unsigned short>(commandIndex);
                fieldAddress.set(commandIndex, addrlen);
                commandIndex += addrlen;
                goto normal_format;
            }
            case StreamProtocolParser::format:
            {
                fieldAddress.clear();
normal_format:
                // code layout:
                // formatstring <eos> StreamFormat [info]
                formatstring = commandIndex;
                // jump after <eos>
                while (*commandIndex)
                {
                    if (*commandIndex == esc) commandIndex++;
                    commandIndex++;
                }
                formatstringlen = commandIndex-formatstring;
                commandIndex++;

                StreamFormat fmt = extract<StreamFormat>(commandIndex);
                fmt.info = commandIndex; // point to info string
                commandIndex += fmt.infolen;
                debug("StreamCore::formatOutput(%s): format = %%%s\n",
                    name(), StreamBuffer(formatstring, formatstringlen).expand()());

                if (fmt.type == pseudo_format)
                {
                    if (!StreamFormatConverter::find(fmt.conv)->
                        printPseudo(fmt, outputLine))
                    {
                        error("%s: Can't print pseudo value '%%%s'\n",
                            name(), formatstring);
                        return false;
                    }
                    continue;
                }
                flags &= ~Separator;
                if (!formatValue(fmt, fieldAddress ? fieldAddress() : NULL))
                {
                    StreamBuffer formatstr(formatstring, formatstringlen);
                    if (fieldAddress)
                        error(true, CAT_PROTO_FORMAT, "%s: Cannot format field '%s' with '%%%s'\n",
                            name(), fieldName, formatstr.expand()());
                    else
                        error(true, CAT_PROTO_FORMAT, "%s: Cannot format value with '%%%s'\n",
                            name(), formatstr.expand()());
                    return false;
                }
                continue;
            }
            case StreamProtocolParser::whitespace:
                outputLine.append(' ');
            case StreamProtocolParser::skip:
                continue;
            case esc:
                // escaped literal byte
                command = *commandIndex++;
            default:
                // literal byte
                outputLine.append(command);
        }
    }
    return true;
}

void StreamCore::
printSeparator()
{
    if (!(flags & Separator))
    {
        flags |= Separator;
        return;
    }
    if (!separator) return;
    size_t i = 0;
    for (; i < separator.length(); i++)
    {
        switch (separator[i])
        {
            case StreamProtocolParser::whitespace:
                outputLine.append(' '); // print single space
            case StreamProtocolParser::skip:
                continue;
            case esc:
                // escaped literal byte
                i++;
            default:
                // literal byte
                outputLine.append(separator[i]);
        }
    }
}

bool StreamCore::
printValue(const StreamFormat& fmt, long value)
{
    if (fmt.type != unsigned_format && fmt.type != signed_format && fmt.type != enum_format)
    {
        error(true, CAT_PROTO_FORMAT, "%s: printValue(long) called with %%%c format\n",
            name(), fmt.conv);
        return false;
    }
    printSeparator();
    if (!StreamFormatConverter::find(fmt.conv)->
        printLong(fmt, outputLine, value))
    {
        error(true, CAT_PROTO_FORMAT, "%s: Formatting value %li failed\n",
            name(), value);
        return false;
    }
    debug("StreamCore::printValue(%s, %%%c, %ld = 0x%lx): \"%s\"\n",
        name(), fmt.conv, value, value, outputLine.expand()());
    return true;
}

bool StreamCore::
printValue(const StreamFormat& fmt, double value)
{
    if (fmt.type != double_format)
    {
        error(true, CAT_PROTO_FORMAT, "%s: printValue(double) called with %%%c format\n",
            name(), fmt.conv);
        return false;
    }
    printSeparator();
    if (!StreamFormatConverter::find(fmt.conv)->
        printDouble(fmt, outputLine, value))
    {
        error(true, CAT_PROTO_FORMAT, "%s: Formatting value %#g failed\n",
            name(), value);
        return false;
    }
    debug("StreamCore::printValue(%s, %%%c, %#g): \"%s\"\n",
        name(), fmt.conv, value, outputLine.expand()());
    return true;
}

bool StreamCore::
printValue(const StreamFormat& fmt, char* value)
{
    if (fmt.type != string_format)
    {
        error(true, CAT_PROTO_FORMAT, "%s: printValue(char*) called with %%%c format\n",
            name(), fmt.conv);
        return false;
    }
    printSeparator();
    if (!StreamFormatConverter::find(fmt.conv)->
        printString(fmt, outputLine, value))
    {
        StreamBuffer buffer(value);
        error(true, CAT_PROTO_FORMAT, "%s: Formatting value \"%s\" failed\n",
            name(), buffer.expand()());
        return false;
    }
    debug("StreamCore::printValue(%s, %%%c, \"%s\"): \"%s\"\n",
        name(), fmt.conv, value, outputLine.expand()());
    return true;
}

void StreamCore::
lockCallback(StreamIoStatus status)
{
    if (flags & Aborted) return;
    MutexLock lock(this);
    debug("StreamCore::lockCallback(%s, %s)\n",
        name(), ::toStr(status));
    if (!(flags & LockPending))
    {
        error("%s: StreamCore::lockCallback(%s) called unexpectedly\n",
            name(), ::toStr(status));
        return;
    }
    flags &= ~LockPending;
    flags |= BusOwner;
    switch (status)
    {
        case StreamIoSuccess:
            break;
        case StreamIoTimeout:
            debug("%s: Cannot lock device within %ld ms, device seems to be busy\n",
                name(), lockTimeout);
            flags &= ~BusOwner;
            finishProtocol(LockTimeout);
            return;
        case StreamIoFault:
            error("%s: Locking failed because of a device fault\n",
                name());
            flags &= ~BusOwner;
            finishProtocol(LockTimeout);
            return;
        default:
            error("StreamCore::lockCallback(%s) unexpected status %s\n",
                name(), ::toStr(status));
            flags &= ~BusOwner;
            finishProtocol(Fault);
            return;
    }
    flags |= WritePending;
    if (!busWriteRequest(outputLine(), outputLine.length(), writeTimeout))
    {
        finishProtocol(Fault);
    }
}

void StreamCore::
writeCallback(StreamIoStatus status)
{
    if (flags & Aborted) return;
    MutexLock lock(this);
    debug("StreamCore::writeCallback(%s, %s)\n",
        name(), ::toStr(status));
    if (!(flags & WritePending))
    {
        error("%s: StreamCore::writeCallback(%s) called unexpectedly\n",
            name(), ::toStr(status));
        return;
    }
    flags &= ~WritePending;
    if (status != StreamIoSuccess)
    {
        finishProtocol(WriteTimeout);
        return;
    }
    evalCommand();
}

const char* StreamCore::
getOutTerminator(size_t& length)
{
    if (outTerminatorDefined)
    {
        length = outTerminator.length();
        return outTerminator();
    }
    else
    {
        length = 0;
        return NULL;
    }
}

// Handle 'in' command

bool StreamCore::
evalIn()
{
    flags |= AcceptInput;
    ssize_t expectedInput;

    expectedInput = maxInput;
    if (unparsedInput)
    {
        // handle early input
        debug("StreamCore::evalIn(%s): early input: %s\n",
            name(), inputBuffer.expand()());
        expectedInput = readCallback(lastInputStatus, NULL, 0);
        if (expectedInput == 0)
            return true;
        if (expectedInput == -1) // don't know how much
            expectedInput = 0;
    }
    if (flags & AsyncMode)
    {
        // release bus
        if (flags & BusOwner)
        {
            debug("StreamCore::evalIn(%s): unlocking bus\n",
                name());
            busUnlock();
            flags &= ~BusOwner;
        }
        return busReadRequest(pollPeriod, readTimeout,
            expectedInput, true);
    }
    return busReadRequest(replyTimeout, readTimeout,
        expectedInput, false);
    // continue with readCallback() in another thread
}

ssize_t StreamCore::
readCallback(StreamIoStatus status,
    const void* input, size_t size)
// returns number of bytes to read additionally

{
    if (flags & Aborted) return 0;
    if (status < 0 || status > StreamIoFault)
    {
        error("StreamCore::readCallback(%s) called with illegal StreamIoStatus %d\n",
            name(), status);
        return 0;
    }
    MutexLock lock(this);
    lastInputStatus = status;

    debug("StreamCore::readCallback(%s, %s input=\"%s\", size=%" Z "u)\n",
        name(), ::toStr(status),
        StreamBuffer(input, size).expand()(), size);

    if (!(flags & AcceptInput))
    {
        error("%s: StreamCore::readCallback(%s, \"%s\") called unexpectedly\n",
            name(), ::toStr(status),
            StreamBuffer(input, size).expand()());
        return 0;
    }
////    flags &= ~AcceptInput;
    switch (status)
    {
        case StreamIoTimeout:
            // timeout is valid end if we have no terminator
            // and number of input bytes is not limited
            if (!inTerminator && !maxInput)
            {
                status = StreamIoEnd;
            }
            // else timeout might be ok if we find a terminator
            break;
        case StreamIoSuccess:
        case StreamIoEnd:
            break;
        case StreamIoNoReply:
            if (flags & AsyncMode)
            {
                // just restart in asyn mode
                debug("StreamCore::readCallback(%s) no async input: just restart\n",
                    name());
                evalIn();
                return 0;
            }
            error("%s: No reply within %ld ms to \"%s\"\n",
                name(), replyTimeout, outputLine.expand()());
            inputBuffer.clear();
            finishProtocol(ReplyTimeout);
            return 0;
        case StreamIoFault:
            error("%s: I/O error after reading %" Z "d byte%s: \"%s%s\"\n",
                name(),
                inputBuffer.length(), inputBuffer.length()==1 ? "" : "s",
                inputBuffer.length() > 20 ? "..." : "",
                inputBuffer.expand(-20,20)());
            finishProtocol(Fault);
            return 0;
    }
    inputBuffer.append(input, size);
    debug("StreamCore::readCallback(%s) inputBuffer=\"%s\", size %" Z "u\n",
        name(), inputBuffer.expand()(), inputBuffer.length());
    if (activeCommand != in)
    {
        // early input, stop here and wait for in command
        // -- Should we limit size of inputBuffer? --
        if (inputBuffer) unparsedInput = true;
        return 0;
    }

    // prepare to parse the input
    const char *commandStart = commandIndex;
    ssize_t end = -1;
    size_t termlen = 0;

    if (inTerminator)
    {
        // look for terminator
        // performance issue for long inputs that come in chunks:
        // do not parse old chunks again or performance decreases to O(n^2)
        // but make sure to get all terminators in multi-line input

        ssize_t start;
        if (unparsedInput)
        {
            // multi-line input sets 'unparsedInput' and removes the line
            // remaining unparsed lines are left at start of inputBuffer
            start = 0;
        }
        else
        {
            // long line does not set 'unparsedInput' but keeps
            // already parsed chunks in inputBuffer
            // start parsing at beginning of new data
            // but beware of split terminators
            start = inputBuffer.length() - size - inTerminator.length();
            if (start < 0) start = 0;
        }
        end = inputBuffer.find(inTerminator, start);
        if (end >= 0)
        {
            termlen = inTerminator.length();
            debug("StreamCore::readCallback(%s) inTerminator %s at position %" Z "u\n",
                name(), inTerminator.expand()(), end);
        } else {
            debug("StreamCore::readCallback(%s) inTerminator %s not found\n",
                name(), inTerminator.expand()());
        }
    }
    if (status == StreamIoEnd && end < 0)
    {
        // no terminator but end flag
        debug("StreamCore::readCallback(%s) end flag received\n",
            name());
        end = inputBuffer.length();
    }
    if (maxInput && end < 0 && maxInput <= inputBuffer.length())
    {
        // no terminator but maxInput bytes read
        debug("StreamCore::readCallback(%s) maxInput size %lu reached\n",
            name(), maxInput);
        end = maxInput;
    }
    if (maxInput && end > (ssize_t)maxInput)
    {
        // limit input length to maxInput (ignore terminator)
        end = maxInput;
        termlen = 0;
    }
    if (end >= 0)
    {
        // be forgiving with timeout because end is found
        if (status == StreamIoTimeout)
            status = StreamIoEnd;
    }
    if (end < 0)
    {
        // no end found
        if (status != StreamIoTimeout)
        {
            // input is incomplete - wait for more
            debug("StreamCore::readCallback(%s) wait for more input\n",
                name());
            flags |= AcceptInput;
            if (maxInput)
                return maxInput - inputBuffer.length();
            else
                return -1; // We don't know for how much to wait
        }
        // try to parse what we got
        end = inputBuffer.length();
        if (flags & AsyncMode)
        {
            debug("StreamCore::readCallback(%s) async timeout: just restart\n",
                name());
            unparsedInput = false;
            inputBuffer.clear();
            commandIndex = commandStart;
            evalIn();
            return 0;
        }
        else
        {
            error(true, CAT_READ_TIMEOUT, "%s: Timeout after reading %" Z "d byte%s \"%s%s\"\n",
                name(), end, end==1 ? "" : "s", end > 20 ? "..." : "",
                inputBuffer.expand(-20)());
        }
    }

    inputLine.set(inputBuffer(), end);
    debug("StreamCore::readCallback(%s) input line: \"%s\"\n",
        name(), inputLine.expand()());
    bool matches = matchInput();
    inputBuffer.remove(end + termlen);
    if (inputBuffer)
    {
        debug("StreamCore::readCallback(%s) unpared input left: \"%s\"\n",
            name(), inputBuffer.expand()());
        unparsedInput = true;
    }
    else
    {
        unparsedInput = false;
    }
    if (!matches)
    {
        if (status == StreamIoTimeout)
        {
            // we have not forgotten the timeout
            finishProtocol(ReadTimeout);
            return 0;
        }
        if (flags & AsyncMode)
        {
            debug("StreamCore::readCallback(%s) async match failure: just restart\n",
                name());
            commandIndex = commandStart;
            evalIn();
            return 0;
        }
        debug("StreamCore::readCallback(%s) match failure\n",
            name());
        finishProtocol(ScanError);
        return 0;
    }
    if (status == StreamIoTimeout)
    {
        // we have not forgotten the timeout
        finishProtocol(ReadTimeout);
        return 0;
    }
    // end input mode and do next command
    //// flags &= ~(AsyncMode|AcceptInput);
    // -- should we tell someone that input has finished? --
    evalCommand();
    return 0;
}

bool StreamCore::
matchInput()
{
    /* Don't write messages about matching errors if either in asynchronous
       mode (then we just wait for new matching input) or if @mismatch handler
       is installed and starts with 'in' (then we reparse the input).
    */
    char command;
    const char* fieldName = NULL;
    StreamBuffer formatstring;

    consumedInput = 0;

    while ((command = *commandIndex++) != StreamProtocolParser::eos)
    {
        switch (command)
        {
            case StreamProtocolParser::format_field:
            {
                // code layout:
                // field <StreamProtocolParser::eos> addrlen AddressStructure formatstring <StreamProtocolParser::eos> StreamFormat [info]
                fieldName = commandIndex;
                commandIndex += strlen(commandIndex)+1;
                unsigned short addrlen = extract<unsigned short>(commandIndex);
                fieldAddress.set(commandIndex, addrlen);
                commandIndex += addrlen;
                goto normal_format;
            }
            case StreamProtocolParser::format:
            {
                fieldAddress.clear();
normal_format:
                ssize_t consumed;
                // code layout:
                // formatstring <eos> StreamFormat [info]
                formatstring.clear();
                commandIndex = StreamProtocolParser::printString(formatstring, commandIndex);

                StreamFormat fmt = extract<StreamFormat>(commandIndex);
                fmt.info = commandIndex; // point to info string
                commandIndex += fmt.infolen;
                debug("StreamCore::matchInput(%s): format = \"%%%s\"\n",
                    name(), formatstring());

                if (fmt.flags & skip_flag || fmt.type == pseudo_format)
                {
                    long ldummy;
                    double ddummy;
                    size_t size=0;
                    switch (fmt.type)
                    {
                        case unsigned_format:
                        case signed_format:
                        case enum_format:
                            consumed = StreamFormatConverter::find(fmt.conv)->
                                scanLong(fmt, inputLine(consumedInput), ldummy);
                            break;
                        case double_format:
                            consumed = StreamFormatConverter::find(fmt.conv)->
                                scanDouble(fmt, inputLine(consumedInput), ddummy);
                            break;
                        case string_format:
                            consumed = StreamFormatConverter::find(fmt.conv)->
                                scanString(fmt, inputLine(consumedInput), NULL, size);
                            break;
                        case pseudo_format:
                            // pass complete input
                            consumed = StreamFormatConverter::find(fmt.conv)->
                                scanPseudo(fmt, inputLine, consumedInput);
                            break;
                        default:
                            error("INTERNAL ERROR (%s): illegal format.type 0x%02x\n",
                                name(), fmt.type);
                            return false;
                    }
                    if (consumed < 0)
                    {
                        if (fmt.flags & default_flag)
                        {
                            consumed = 0;
                        }
                        else
                        {
                            if (!(flags & AsyncMode) && onMismatch[0] != in)
                            {
                                error(true, CAT_PROTO_FORMAT, "%s: Input \"%s%s\" does not match format \"%%%s\"\n",
                                    name(), inputLine.expand(consumedInput, 20)(),
                                    inputLine.length()-consumedInput > 20 ? "..." : "",
                                    formatstring());
                            }
                            return false;
                        }
                    }
                    consumedInput += consumed;
                    break;
                }
                if (fmt.flags & compare_flag)
                {
                    outputLine.clear();
                    flags &= ~Separator;
                    if (!formatValue(fmt, fieldAddress ? fieldAddress() : NULL))
                    {
                        if (fieldAddress)
                            error(true, CAT_PROTO_FORMAT, "%s: Cannot format variable \"%s\" with \"%%%s\"\n",
                                name(), fieldName, formatstring());
                        else
                            error(true, CAT_PROTO_FORMAT, "%s: Cannot format value with \"%%%s\"\n",
                                name(), formatstring());
                        return false;
                    }
                    debug("StreamCore::matchInput(%s): compare \"%s\" with \"%s\"\n",
                        name(), inputLine.expand(consumedInput,
                            outputLine.length())(), outputLine.expand()());
                    if (inputLine.length() - consumedInput < outputLine.length())
                    {
                        if (!(flags & AsyncMode) && onMismatch[0] != in)
                        {
                            error(true, CAT_PROTO_FORMAT, "%s: Input \"%s%s\" too short."
                                  " No match for format \"%%%s\" (\"%s\")\n",
                                name(),
                                inputLine.length() > 20 ? "..." : "",
                                inputLine.expand(-20)(),
                                formatstring(),
                                outputLine.expand()());
                        }
                        return false;
                    }
                    if (!outputLine.startswith(inputLine(consumedInput),outputLine.length()))
                    {
                        if (!(flags & AsyncMode) && onMismatch[0] != in)
                        {
                            error(true, CAT_PROTO_FORMAT, "%s: Input \"%s%s\" does not match format \"%%%s\" (\"%s\")\n",
                                name(), inputLine.expand(consumedInput, 20)(),
                                inputLine.length()-consumedInput > 20 ? "..." : "",
                                formatstring(),
                                outputLine.expand()());
                        }
                        return false;
                    }
                    consumedInput += outputLine.length();
                    break;
                }
                flags &= ~Separator;
                if (!matchValue(fmt, fieldAddress ? fieldAddress() : NULL))
                {
                    if (!(flags & AsyncMode) && onMismatch[0] != in)
                    {
                        if (flags & ScanTried)
                            error(true, CAT_PROTO_FORMAT, "%s: Input \"%s%s\" does not match format \"%%%s\"\n",
                                name(), inputLine.expand(consumedInput, 20)(),
                                inputLine.length()-consumedInput > 20 ? "..." : "",
                                formatstring());
                        else
                            error(true, CAT_PROTO_FORMAT, "%s: Format \"%%%s\" has data type %s which is not supported by \"%s\".\n",
                                name(), formatstring(), StreamFormatTypeStr[fmt.type], fieldAddress ? fieldName : name());
                    }
                    return false;
                }
                // matchValue() has already removed consumed bytes from inputBuffer
                break;
            }
            case StreamProtocolParser::skip:
                // ignore next input byte (if exists)
                if (consumedInput < inputLine.length()) consumedInput++;
                break;
            case StreamProtocolParser::whitespace:
                // any number of whitespace (including 0)
                while (consumedInput < inputLine.length() && isspace(inputLine[consumedInput])) consumedInput++;
                break;
            case esc:
                // escaped literal byte
                command = *commandIndex++;
            default:
                // literal byte
                if (consumedInput >= inputLine.length())
                {
                    int i = 0;
                    while (commandIndex[i] >= ' ') i++;
                    if (!(flags & AsyncMode) && onMismatch[0] != in)
                    {
                        error(true, CAT_PROTO_FORMAT, "%s: Input \"%s%s\" too short.\n",
                            name(),
                            inputLine.length() > 20 ? "..." : "",
                            inputLine.expand(-20)());
                        error(true, CAT_PROTO_FORMAT, "No match for \"%s\"\n",
                            StreamBuffer(commandIndex-1,i+1).expand()());
                    }
                    return false;
                }
                if (command != inputLine[consumedInput])
                {
                    if (!(flags & AsyncMode) && onMismatch[0] != in)
                    {
                        int i = 0;
                        while (commandIndex[i] >= ' ') i++;
<<<<<<< HEAD
                        error(true, CAT_PROTO_FORMAT, "%s: Input \"%s%s%s\"\n", 
=======
                        error("%s: Input \"%s%s%s\"\n",
>>>>>>> ea8873be
                            name(),
                            consumedInput > 20 ? "..." : "",
                            inputLine.expand(consumedInput > 20 ? consumedInput-20 : 0, 40)(),
                            inputLine.length() - consumedInput > 20 ? "..." : "");

                        error(true, CAT_PROTO_FORMAT, "%s: mismatch after %" Z "d byte%s \"%s%s\"\n",
                            name(),
                            consumedInput,
                            consumedInput==1 ? "" : "s",
                            consumedInput > 10 ? "..." : "",
                            inputLine.expand(consumedInput > 10 ? consumedInput-10 : 0,
                                consumedInput > 10 ? 10 : consumedInput)());
<<<<<<< HEAD
                        
                        error(true, CAT_PROTO_FORMAT, "%s: got \"%s%s\" where \"%s\" was expected\n",
=======

                        error("%s: got \"%s%s\" where \"%s\" was expected\n",
>>>>>>> ea8873be
                            name(),
                            inputLine.expand(consumedInput, 10)(),
                            inputLine.length() - consumedInput > 10 ? "..." : "",
                            StreamBuffer(commandIndex-1, i+1).expand()());
                    }
                    return false;
                }
                consumedInput++;
        }
    }
    size_t surplus = inputLine.length()-consumedInput;
    if (surplus > 0 && !(flags & IgnoreExtraInput))
    {
        if (!(flags & AsyncMode) && onMismatch[0] != in)
        {
            error(true, CAT_PROTO_FORMAT, "%s: %" Z "d byte%s surplus input \"%s%s\"\n",
                name(), surplus, surplus==1 ? "" : "s",
                inputLine.expand(consumedInput, 20)(),
                surplus > 20 ? "..." : "");

            if (consumedInput>20)
                error(true, CAT_PROTO_FORMAT, "%s: after %" Z "d byte%s \"...%s\"\n",
                    name(), consumedInput,
                    consumedInput==1 ? "" : "s",
                    inputLine.expand(consumedInput-20, 20)());
            else
                error(true, CAT_PROTO_FORMAT, "%s: after %" Z "d byte%s: \"%s\"\n",
                    name(), consumedInput,
                    consumedInput==1 ? "" : "s",
                    inputLine.expand(0, consumedInput)());
        }
        return false;
    }
    return true;
}

bool StreamCore::
matchSeparator()
{
    // called before value is read, first value has Separator flag cleared
    // for second and next value set Separator flag

    if (!separator) {
        // empty separator matches
        return true;
    }
    if (!(flags & Separator))
    {
        // before first element, don't expect separator yet
        flags |= Separator;
        return true;
    }
    size_t i;
    size_t j = consumedInput;
    for (i = 0; i < separator.length(); i++)
    {
        switch (separator[i])
        {
            case StreamProtocolParser::skip:
                j++;
                continue;
            case StreamProtocolParser::whitespace:
                while (isspace(inputLine[j])) j++;
                continue;
            case esc:
                i++;
            default:
                if (separator[i] != inputLine[j])
                {
                    // no match
                    // don't complain here, just return false
                    debug("StreamCore::matchSeparator(%s) separator \"%s\" not found\n",
                        name(), separator.expand()());
                    return false;
                }
                j++;
        }
    }
    // separator successfully read
    debug("StreamCore::matchSeparator(%s) separator \"%s\" found\n",
        name(), separator.expand()());
    consumedInput = j;
    return true;
}

ssize_t StreamCore::
scanValue(const StreamFormat& fmt, long& value)
{
    if (fmt.type != unsigned_format && fmt.type != signed_format && fmt.type != enum_format)
    {
        error(true, CAT_PROTO_FORMAT, "%s: scanValue(long&) called with %%%c format\n",
            name(), fmt.conv);
        return -1;
    }
    flags |= ScanTried;
    if (!matchSeparator()) return -1;
    ssize_t consumed = StreamFormatConverter::find(fmt.conv)->
        scanLong(fmt, inputLine(consumedInput), value);
    if (consumed < 0)
    {
        debug("StreamCore::scanValue(%s, format=%%%c, long) input=\"%s\" failed\\n",
            name(), fmt.conv, inputLine.expand(consumedInput)());
        if (fmt.flags & default_flag)
        {
            value = 0;
            consumed = 0;
        }
        else return -1;
    }
    debug("StreamCore::scanValue(%s, format=%%%c, long) input=\"%s\" value=%li\n",
        name(), fmt.conv, inputLine.expand(consumedInput, consumed)(), value);
    if (fmt.flags & fix_width_flag && (unsigned long)consumed != fmt.width) return -1;
    if ((size_t)consumed > inputLine.length()-consumedInput) return -1;
    flags |= GotValue;
    return consumed;
}

ssize_t StreamCore::
scanValue(const StreamFormat& fmt, double& value)
{
    if (fmt.type != double_format)
    {
        error(true, CAT_PROTO_FORMAT, "%s: scanValue(double&) called with %%%c format\n",
            name(), fmt.conv);
        return -1;
    }
    flags |= ScanTried;
    if (!matchSeparator()) return -1;
    ssize_t consumed = StreamFormatConverter::find(fmt.conv)->
        scanDouble(fmt, inputLine(consumedInput), value);
    if (consumed < 0)
    {
        debug("StreamCore::scanValue(%s, format=%%%c, double) input=\"%s\" failed\n",
            name(), fmt.conv, inputLine.expand(consumedInput)());
        if (fmt.flags & default_flag)
        {
            value = 0.0;
            consumed = 0;
        }
        else return -1;
    }
    debug("StreamCore::scanValue(%s, format=%%%c, double) input=\"%s\" value=%#g\n",
        name(), fmt.conv, inputLine.expand(consumedInput, consumed)(), value);
    if (fmt.flags & fix_width_flag && (consumed != (ssize_t)(fmt.width + fmt.prec + 1))) return -1;
    if ((size_t)consumed > inputLine.length()-consumedInput) return -1;
    flags |= GotValue;
    return consumed;
}

ssize_t StreamCore::
scanValue(const StreamFormat& fmt, char* value, size_t& size)
{
    if (fmt.type != string_format)
    {
        error(true, CAT_PROTO_FORMAT, "%s: scanValue(char*) called with %%%c format\n",
            name(), fmt.conv);
        return -1;
    }
    flags |= ScanTried;
    if (!matchSeparator()) return -1;
    ssize_t consumed = StreamFormatConverter::find(fmt.conv)->
        scanString(fmt, inputLine(consumedInput), value, size);
    if (consumed < 0)
    {
        debug("StreamCore::scanValue(%s, format=%%%c, char*, size=%" Z "d) input=\"%s\" failed\n",
            name(), fmt.conv, size, inputLine.expand(consumedInput)());
        if (fmt.flags & default_flag)
        {
            value[0] = 0;
            consumed = 0;
        }
        else return -1;
    }
    debug("StreamCore::scanValue(%s, format=%%%c, char*, size=%" Z "d) input=\"%s\" value=\"%s\"\n",
        name(), fmt.conv, size, inputLine.expand(consumedInput)(),
        StreamBuffer(value, size).expand()());
    if (fmt.flags & fix_width_flag && consumed != (ssize_t)fmt.width) return -1;
    if ((size_t)consumed > inputLine.length()-consumedInput) return -1;
    flags |= GotValue;
    return consumed;
}

const char* StreamCore::
getInTerminator(size_t& length)
{
    if (inTerminatorDefined)
    {
        length = inTerminator.length();
        return inTerminator();
    }
    else
    {
        length = 0;
        return NULL;
    }
}

// Handle 'event' command

bool StreamCore::
evalEvent()
{
    // code layout:
    // eventmask timeout
    unsigned long eventMask = extract<unsigned long>(commandIndex);
    unsigned long eventTimeout = extract<unsigned long>(commandIndex);
    if (flags & AsyncMode && eventTimeout == 0)
    {
        if (flags & BusOwner)
        {
            busUnlock();
            flags &= ~BusOwner;
        }
    }
    flags |= AcceptEvent;
    busAcceptEvent(eventMask, eventTimeout);
    return true;
}

void StreamCore::
eventCallback(StreamIoStatus status)
{
    if (flags & Aborted) return;
    MutexLock lock(this);
    debug ("StreamCore::eventCallback(%s, %s) activeCommand: %s\n",
        name(), ::toStr(status), CommandsToStr(activeCommand));

    if (!(flags & AcceptEvent))
    {
        error("%s: StreamCore::eventCallback(%s) called unexpectedly\n",
            name(), ::toStr(status));
        return;
    }
    flags &= ~AcceptEvent;
    switch (status)
    {
        case StreamIoTimeout:
            error(true, CAT_IO_TIMEOUT, "%s: No event from device\n", name());
            finishProtocol(ReplyTimeout);
            return;
        case StreamIoSuccess:
            evalCommand();
            return;
        default:
            error("%s: Event error from device: %s\n",
                name(), ::toStr(status));
            finishProtocol(Fault);
            return;
    }
}

// Handle 'wait' command

bool StreamCore::
evalWait()
{
    unsigned long waitTimeout = extract<unsigned long>(commandIndex);
    flags |= WaitPending;
    startTimer(waitTimeout);
    return true;
}

void StreamCore::
timerCallback()
{
    if (flags & Aborted) return;
    MutexLock lock(this);
    debug ("StreamCore::timerCallback(%s)\n", name());
    if (!(flags & WaitPending))
    {
        error("%s: StreamCore::timerCallback() called unexpectedly\n",
            name());
        return;
    }
    flags &= ~WaitPending;
    evalCommand();
}


bool StreamCore::
evalExec()
{
    if (!formatOutput())
    {
        finishProtocol(FormatError);
        return false;
    }
    debug ("StreamCore::evalExec: command = \"%s\"\n", outputLine.expand()());
    // release bus
    if (flags & BusOwner)
    {
        debug("StreamCore::evalExec(%s): unlocking bus\n",
            name());
        busUnlock();
        flags &= ~BusOwner;
    }
    if (!execute())
    {
        error("%s: executing command \"%s\"\n", name(), outputLine());
        return false;
    }
    return true;
}

void StreamCore::
execCallback(StreamIoStatus status)
{
    if (flags & Aborted) return;
    MutexLock lock(this);
    debug ("StreamCore::execCallback(%s, %s) activeCommand: %s\n",
        name(), ::toStr(status), CommandsToStr(activeCommand));

    if (activeCommand != exec)
    {
        error("%s: execCallback (%s) called unexpectedly during command %s\n",
            name(), ::toStr(status), CommandsToStr(activeCommand));
    }
    else if (status != StreamIoSuccess)
    {
        error("%s: Shell command \"%s\" failed\n",
            name(), outputLine());
        finishProtocol(Fault);
    }
    else
        evalCommand();
}

bool StreamCore::execute()
{
    error("%s: Command 'exec' not implemented on this system\n",
        name());
    return false;
}

bool StreamCore::evalConnect()
{
    unsigned long connectTimeout = extract<unsigned long>(commandIndex);
    if (!busConnectRequest(connectTimeout))
    {
        error("%s: Connect not supported for this bus\n",
            name());
        return false;
    }
    return true;
}

void StreamCore::
connectCallback(StreamIoStatus status)
{
    if (flags & Aborted) return;
    MutexLock lock(this);
    debug ("StreamCore::connectCallback(%s, %s) activeCommand: %s\n",
        name(), ::toStr(status), CommandsToStr(activeCommand));

    if (activeCommand == end)
    {
        // asynchronous connect
        startProtocol(StartInit);
    }
    else if (activeCommand != connect)
    {
        error("%s: connectCallback(%s) called unexpectedly during command %s\n",
            name(), ::toStr(status), CommandsToStr(activeCommand));
    }
    else if (status != StreamIoSuccess)
    {
        error("%s: Connect failed\n", name());
        finishProtocol(Fault);
    }
    else
        evalCommand();
}

bool StreamCore::evalDisconnect()
{
    if (!busDisconnect())
    {
        error("%s: Cannot disconnect from this bus\n",
            name());
        finishProtocol(Fault);
        return false;
    }
    return true;
}

void StreamCore::
disconnectCallback(StreamIoStatus status)
{
    if (flags & Aborted) return;
    MutexLock lock(this);
    debug ("StreamCore::disconnectCallback(%s, %s) activeCommand: %s\n",
        name(), ::toStr(status), CommandsToStr(activeCommand));

    if (activeCommand != disconnect)
    {
        // asynchronous disconnect
        flags &= ~BusPending;
        finishProtocol(Offline);
    }
    else if (status != StreamIoSuccess)
    {
        error("%s: Disconnect failed\n",
            name());
        finishProtocol(Fault);
    }
    else
        evalCommand();
}

void StreamCore::
printStatus(StreamBuffer& buffer)
{
    buffer.print("active command=%s ",
        activeCommand ? CommandsToStr(activeCommand) : "none");
    buffer.print("flags=0x%04lx", flags);
    if (flags & IgnoreExtraInput) buffer.append(" IgnoreExtraInput");
    if (flags & InitRun)          buffer.append(" InitRun");
    if (flags & AsyncMode)        buffer.append(" AsyncMode");
    if (flags & GotValue)         buffer.append(" GotValue");
    if (flags & BusOwner)         buffer.append(" BusOwner");
    if (flags & Separator)        buffer.append(" Separator");
    if (flags & ScanTried)        buffer.append(" ScanTried");
    if (flags & AcceptInput)      buffer.append(" AcceptInput");
    if (flags & AcceptEvent)      buffer.append(" AcceptEvent");
    if (flags & LockPending)      buffer.append(" LockPending");
    if (flags & WritePending)     buffer.append(" WritePending");
    if (flags & WaitPending)      buffer.append(" WaitPending");
    if (flags & Aborted)          buffer.append(" Aborted");
    busPrintStatus(buffer);
}

const char* StreamCore::
license(void)
{
    return
        "StreamDevice is free software: You can redistribute it and/or modify\n"
        "it under the terms of the GNU Lesser General Public License as published\n"
        "by the Free Software Foundation, either version 3 of the License, or\n"
        "(at your option) any later version.\n"
        "\n"
        "StreamDevice is distributed in the hope that it will be useful,\n"
        "but WITHOUT ANY WARRANTY; without even the implied warranty of\n"
        "MERCHANTABILITY or FITNESS FOR A PARTICULAR PURPOSE. See the\n"
        "GNU Lesser General Public License for more details\n"
        "\n"
        "You should have received a copy of the GNU Lesser General Public License\n"
        "along with StreamDevice. If not, see https://www.gnu.org/licenses/.\n";
}

#include "streamReferences"<|MERGE_RESOLUTION|>--- conflicted
+++ resolved
@@ -1359,11 +1359,7 @@
                     {
                         int i = 0;
                         while (commandIndex[i] >= ' ') i++;
-<<<<<<< HEAD
                         error(true, CAT_PROTO_FORMAT, "%s: Input \"%s%s%s\"\n", 
-=======
-                        error("%s: Input \"%s%s%s\"\n",
->>>>>>> ea8873be
                             name(),
                             consumedInput > 20 ? "..." : "",
                             inputLine.expand(consumedInput > 20 ? consumedInput-20 : 0, 40)(),
@@ -1376,13 +1372,8 @@
                             consumedInput > 10 ? "..." : "",
                             inputLine.expand(consumedInput > 10 ? consumedInput-10 : 0,
                                 consumedInput > 10 ? 10 : consumedInput)());
-<<<<<<< HEAD
-                        
+
                         error(true, CAT_PROTO_FORMAT, "%s: got \"%s%s\" where \"%s\" was expected\n",
-=======
-
-                        error("%s: got \"%s%s\" where \"%s\" was expected\n",
->>>>>>> ea8873be
                             name(),
                             inputLine.expand(consumedInput, 10)(),
                             inputLine.length() - consumedInput > 10 ? "..." : "",
