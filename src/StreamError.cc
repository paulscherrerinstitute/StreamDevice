--- conflicted
+++ resolved
@@ -26,13 +26,9 @@
 #include <stdio.h>
 
 int streamDebug = 0;
-<<<<<<< HEAD
-int streamError = 0;
+int streamError = 1;
 StreamErrorEngine* pErrEngine = NULL;
 
-=======
-int streamError = 1;
->>>>>>> a62d4d1a
 extern "C" {
 #ifdef _WIN32
 __declspec(dllexport)
@@ -122,15 +118,11 @@
                   ErrorCategory category, const char* fmt, va_list args)
 {
     char timestamp[40];
-<<<<<<< HEAD
     char buffer1[500];
     char buffer2[500];
     char bufferAux[500];
 
-    if (!streamError) return; // Error logging disabled
-=======
     if (!(streamError || streamDebug)) return; // Error logging disabled
->>>>>>> a62d4d1a
     StreamPrintTimestampFunction(timestamp, 40);
 #ifdef va_copy
     if (StreamDebugFile)
