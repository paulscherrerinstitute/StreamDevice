/*************************************************************************
* This is error and debug message handling of StreamDevice.
* Please see ../docs/ for detailed documentation.
*
* (C) 2005 Dirk Zimoch (dirk.zimoch@psi.ch)
*
* This file is part of StreamDevice.
*
* StreamDevice is free software: You can redistribute it and/or modify
* it under the terms of the GNU Lesser General Public License as published
* by the Free Software Foundation, either version 3 of the License, or
* (at your option) any later version.
*
* StreamDevice is distributed in the hope that it will be useful,
* but WITHOUT ANY WARRANTY; without even the implied warranty of
* MERCHANTABILITY or FITNESS FOR A PARTICULAR PURPOSE. See the
* GNU Lesser General Public License for more details.
*
* You should have received a copy of the GNU Lesser General Public License
* along with StreamDevice. If not, see https://www.gnu.org/licenses/.
*************************************************************************/

#include "StreamError.h"
#ifdef _WIN32
#include <windows.h>
#include <io.h>
#else
#include <unistd.h>
#endif /* _WIN32 */
#include <string.h>
#include <time.h>
#include <stdio.h>

int streamDebug = 0;
int streamError = 1;
<<<<<<< HEAD
StreamErrorEngine* pErrEngine = NULL;

extern "C" {
#ifdef _WIN32
__declspec(dllexport)
#endif
=======
>>>>>>> ea8873be
FILE *StreamDebugFile = NULL;

#ifndef va_copy
#ifdef __va_copy
#define va_copy __va_copy
#endif
#endif

#ifdef _WIN32
#define localtime_r(timet,tm) localtime_s(tm,timet)

/* this may not be defined if using older Windows SDKs */
#ifndef ENABLE_VIRTUAL_TERMINAL_PROCESSING
#define ENABLE_VIRTUAL_TERMINAL_PROCESSING 0x0004
#endif

/* Enable ANSI color support in Windows console */
static bool win_console_init() {
    HANDLE hCons[] = { GetStdHandle(STD_ERROR_HANDLE),
                       GetStdHandle(STD_OUTPUT_HANDLE) };
    for(int i=0; i < sizeof(hCons) / sizeof(HANDLE); ++i)
    {
        DWORD dwMode = 0;
        if (hCons[i] == NULL ||
            hCons[i] == INVALID_HANDLE_VALUE ||
            !GetConsoleMode(hCons[i], &dwMode))
        {
            return false;
        }
        dwMode |= ENABLE_VIRTUAL_TERMINAL_PROCESSING;
        if (!SetConsoleMode(hCons[i], dwMode))
        {
            return false;
        }
    }
    return true;
}

/* do isatty() call second as always want to run win_console_init() */
int streamDebugColored = win_console_init() && _isatty(_fileno(stdout));

#else

int streamDebugColored = isatty(fileno(stdout));

#endif /* _WIN32 */

/* You can globally change the printTimestamp function
   by setting the StreamPrintTimestampFunction variable
   to your own function.
*/
static void printTimestamp(char* buffer, size_t size)
{
    time_t t;
    struct tm tm;
    time(&t);
    localtime_r(&t, &tm);
    strftime(buffer, size, "%Y/%m/%d %H:%M:%S", &tm);
}

void (*StreamPrintTimestampFunction)(char* buffer, size_t size) = printTimestamp;

void StreamError(const char* fmt, ...)
{
    va_list args;
    va_start(args, fmt);
    StreamVError(0, NULL, CAT_NONE, fmt, args);
    va_end(args);
}

void StreamError(int line, const char* file, const char* fmt, ...)
{
    va_list args;
    va_start(args, fmt);
    StreamVError(line, file, CAT_NONE, fmt, args);
    va_end(args);
}

// Need to place a useless bool parameter to avoid overload ambiguity
void StreamError(bool useless, ErrorCategory category, 
                 const char* fmt, ...)
{
    va_list args;
    va_start(args, fmt);
    StreamVError(0, NULL, category, fmt, args);
    va_end(args);
}

// Need to place a useless bool parameter to avoid overload ambiguity
void StreamError(bool useless, int line, const char* file,
                 ErrorCategory category, const char* fmt, ...)
{
    va_list args;
    va_start(args, fmt);
    StreamVError(line, file, category, fmt, args);
    va_end(args);
}

void StreamVError(int line, const char* file, 
                  ErrorCategory category, const char* fmt, va_list args)
{
    char timestamp[40];
    char buffer1[500];
    char buffer2[500];
    char bufferAux[500];

    if (!(streamError || streamDebug)) return; // Error logging disabled
    StreamPrintTimestampFunction(timestamp, 40);
#ifdef va_copy
    if (StreamDebugFile)
    {
        va_list args2;
        va_copy(args2, args);
        fprintf(StreamDebugFile, "%s ", timestamp);
        vfprintf(StreamDebugFile, fmt, args2);
        fflush(StreamDebugFile);
        va_end(args2);
    }
#endif
<<<<<<< HEAD
    // I'm using an easy way to protect against buffer overflow: I use snprintf
    // alternating buffer1 and buffer2, limiting by the size of the data to the
    // buffers.
    snprintf(buffer1, sizeof(buffer1), "\033[31;1m");
    snprintf(buffer2, sizeof(buffer2), "%s%s ", buffer1, timestamp);
=======
    fprintf(stderr, "%s%s ", ansiEscape(ANSI_RED_BOLD), timestamp);
>>>>>>> ea8873be
    if (file)
    {
        snprintf(buffer1, sizeof(buffer1), "%s%s line %d: ", buffer2, file, line);
    }
    else
    {
        snprintf(buffer1, sizeof(buffer1), "%s", buffer2);
    }
    // Copy only a number of characters that will not overflow buffer, with
    // additional space for the final required "\033[0m" and \0 (5 characters).
    vsnprintf(bufferAux, sizeof(bufferAux) - strlen(buffer1) - 5, fmt, args);

    snprintf(buffer2, sizeof(buffer2), "%s%s\033[0m", buffer1, bufferAux);

    if (category == CAT_NONE || pErrEngine == NULL || 
                    pErrEngine->getTimeout() <= 0)
    {
        // We don't want to use the message engine
        fprintf(stderr, buffer2);
    }
    else
    {
        pErrEngine->callError(category, buffer2);
    }
<<<<<<< HEAD
=======
    vfprintf(stderr, fmt, args);
    fprintf(stderr, "%s", ansiEscape(ANSI_RESET));
>>>>>>> ea8873be
}

int StreamDebugClass::
print(const char* fmt, ...)
{
    va_list args;
    char timestamp[40];
    StreamPrintTimestampFunction(timestamp, 40);
    va_start(args, fmt);
    const char* f = strrchr(file, '/');
    if (f) f++; else f = file;
    FILE* fp = StreamDebugFile ? StreamDebugFile : stderr;
    fprintf(fp, "%s ", timestamp);
    fprintf(fp, "%s:%d: ", f, line);
    vfprintf(fp, fmt, args);
    fflush(fp);
    va_end(args);
    return 1;
}

/**
 * Return an ANSI escape code if coloured debug output is enabled
 */
const char* ansiEscape(AnsiMode mode)
{
    static const char* AnsiEscapes[] = { "\033[7m", "\033[27m", "\033[47m",
                                         "\033[0m", "\033[31;1m" };
    return streamDebugColored ? AnsiEscapes[mode] : "";
}<|MERGE_RESOLUTION|>--- conflicted
+++ resolved
@@ -33,15 +33,7 @@
 
 int streamDebug = 0;
 int streamError = 1;
-<<<<<<< HEAD
 StreamErrorEngine* pErrEngine = NULL;
-
-extern "C" {
-#ifdef _WIN32
-__declspec(dllexport)
-#endif
-=======
->>>>>>> ea8873be
 FILE *StreamDebugFile = NULL;
 
 #ifndef va_copy
@@ -161,15 +153,7 @@
         va_end(args2);
     }
 #endif
-<<<<<<< HEAD
-    // I'm using an easy way to protect against buffer overflow: I use snprintf
-    // alternating buffer1 and buffer2, limiting by the size of the data to the
-    // buffers.
-    snprintf(buffer1, sizeof(buffer1), "\033[31;1m");
-    snprintf(buffer2, sizeof(buffer2), "%s%s ", buffer1, timestamp);
-=======
-    fprintf(stderr, "%s%s ", ansiEscape(ANSI_RED_BOLD), timestamp);
->>>>>>> ea8873be
+    snprintf(buffer2, "%s%s ", ansiEscape(ANSI_RED_BOLD), timestamp);
     if (file)
     {
         snprintf(buffer1, sizeof(buffer1), "%s%s line %d: ", buffer2, file, line);
@@ -179,10 +163,10 @@
         snprintf(buffer1, sizeof(buffer1), "%s", buffer2);
     }
     // Copy only a number of characters that will not overflow buffer, with
-    // additional space for the final required "\033[0m" and \0 (5 characters).
-    vsnprintf(bufferAux, sizeof(bufferAux) - strlen(buffer1) - 5, fmt, args);
-
-    snprintf(buffer2, sizeof(buffer2), "%s%s\033[0m", buffer1, bufferAux);
+    // additional space for the final required ANSI_RESET and \0.
+    vsnprintf(bufferAux, sizeof(bufferAux) - strlen(buffer1) - strlen(ansiEscape(ANSI_RESET)) - 1, fmt, args);
+
+    snprintf(buffer2, sizeof(buffer2), "%s%s%s", buffer1, bufferAux, ansiEscape(ANSI_RESET));
 
     if (category == CAT_NONE || pErrEngine == NULL || 
                     pErrEngine->getTimeout() <= 0)
@@ -194,11 +178,6 @@
     {
         pErrEngine->callError(category, buffer2);
     }
-<<<<<<< HEAD
-=======
-    vfprintf(stderr, fmt, args);
-    fprintf(stderr, "%s", ansiEscape(ANSI_RESET));
->>>>>>> ea8873be
 }
 
 int StreamDebugClass::
